packages:
- '.'
- location:
    git: https://github.com/IvanMalison/gtk2hs.git
    commit: 6e2b94f62d94ff9c7e80546b884be48ab77c46bf
  extra-dep: true
  subdirs:
      - gtk
extra-deps:
<<<<<<< HEAD
- X11-xft-0.3.1
- dbus-1.0.1
- gi-dbusmenu-0.4.1
- gi-dbusmenugtk3-0.4.1
- gi-gdk-3.0.15
- gi-gdkpixbuf-2.0.15
- gi-gio-2.0.16
- gi-gtk-3.0.21
- gi-pango-1.0.16
- gio-0.13.4.1
- gtk-strut-0.1.1.0
- gtk-traymanager-1.0.0
- haskell-gi-base-0.21.0
- libxml-sax-0.7.5
- rate-limit-1.1.1
- spool-0.1
- time-units-1.0.0
- xml-helpers-1.0.0
resolver: lts-11.2
=======
  - gtk-traymanager-1.0.1
  - X11-xft-0.3.1
  - alsa-mixer-0.2.0.3
  - dbus-1.0.0
  - gio-0.13.4.1
  - gtk3-0.14.7
  - libxml-sax-0.7.5
  - rate-limit-1.4.0
  - time-units-1.0.0
  - xml-helpers-1.0.0
  - xmonad-contrib-0.13
resolver: lts-10.5
>>>>>>> 14073c1d
<|MERGE_RESOLUTION|>--- conflicted
+++ resolved
@@ -7,7 +7,6 @@
   subdirs:
       - gtk
 extra-deps:
-<<<<<<< HEAD
 - X11-xft-0.3.1
 - dbus-1.0.1
 - gi-dbusmenu-0.4.1
@@ -19,25 +18,11 @@
 - gi-pango-1.0.16
 - gio-0.13.4.1
 - gtk-strut-0.1.1.0
-- gtk-traymanager-1.0.0
+- gtk-traymanager-1.0.1
 - haskell-gi-base-0.21.0
 - libxml-sax-0.7.5
 - rate-limit-1.1.1
 - spool-0.1
 - time-units-1.0.0
 - xml-helpers-1.0.0
-resolver: lts-11.2
-=======
-  - gtk-traymanager-1.0.1
-  - X11-xft-0.3.1
-  - alsa-mixer-0.2.0.3
-  - dbus-1.0.0
-  - gio-0.13.4.1
-  - gtk3-0.14.7
-  - libxml-sax-0.7.5
-  - rate-limit-1.4.0
-  - time-units-1.0.0
-  - xml-helpers-1.0.0
-  - xmonad-contrib-0.13
-resolver: lts-10.5
->>>>>>> 14073c1d
+resolver: lts-11.2