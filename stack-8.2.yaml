--- conflicted
+++ resolved
@@ -1,10 +1,5 @@
 packages:
 - '.'
-<<<<<<< HEAD
-- location:
-    git: https://github.com/travitch/gtk-traymanager.git
-    commit: 517b24722b2cdab2dadbafa882ffcb6b8a1d01ff
-  extra-dep: true
 - location:
     git: https://github.com/IvanMalison/gtk2hs.git
     commit: 8499fba47b81e469f99ec20371c96eea70ea69e4
@@ -12,36 +7,22 @@
   subdirs:
       - gtk
 extra-deps:
+- X11-xft-0.3.1
+- dbus-1.0.1
+- gi-dbusmenu-0.4.1
+- gi-dbusmenugtk3-0.4.1
+- gi-gdk-3.0.15
+- gi-gdkpixbuf-2.0.15
+- gi-gio-2.0.16
+- gi-gtk-3.0.21
+- gi-pango-1.0.16
+- gio-0.13.4.1
+- gtk-strut-0.1.1.0
+- gtk-traymanager-1.0.0
 - haskell-gi-base-0.21.0
-- dbus-1.0.1
-- gtk-strut-0.1.1.0
-- spool-0.1
-- X11-xft-0.3.1
-- gio-0.13.4.1
 - libxml-sax-0.7.5
 - rate-limit-1.1.1
+- spool-0.1
 - time-units-1.0.0
 - xml-helpers-1.0.0
-- gi-dbusmenugtk3-0.4.1
-- gi-dbusmenu-0.4.1
-- gi-gdk-3.0.15
-- gi-gdkpixbuf-2.0.15
-- gi-gtk-3.0.21
-- gi-gio-2.0.16
-- gi-pango-1.0.16
-resolver: lts-11.2
-=======
-extra-deps:
-  - gtk-traymanager-1.0.0
-  - X11-xft-0.3.1
-  - alsa-mixer-0.2.0.3
-  - dbus-1.0.0
-  - gio-0.13.4.1
-  - gtk3-0.14.7
-  - libxml-sax-0.7.5
-  - rate-limit-1.4.0
-  - time-units-1.0.0
-  - xml-helpers-1.0.0
-  - xmonad-contrib-0.13
-resolver: lts-10.5
->>>>>>> b4ae42f1
+resolver: lts-11.2