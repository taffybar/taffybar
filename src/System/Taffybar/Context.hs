--- conflicted
+++ resolved
@@ -88,12 +88,8 @@
 import qualified GI.Gtk as Gtk
 import           Graphics.UI.GIGtkStrut
 import           StatusNotifier.TransparentWindow
-<<<<<<< HEAD
-import           System.Log.Logger
+import           System.Log.Logger (Priority(..), logM)
 import           System.Taffybar.Information.EWMHDesktopInfo (ewmhCurrentDesktop)
-=======
-import           System.Log.Logger (Priority(..), logM)
->>>>>>> 3280e02f
 import           System.Taffybar.Information.SafeX11
 import           System.Taffybar.Information.X11DesktopInfo
 import           System.Taffybar.Util
@@ -456,7 +452,7 @@
 updateTaffyWindowStatus :: Gtk.Window -> TaffyIO ()
 updateTaffyWindowStatus window = do
     ctx <- ask
-    runX11Context ctx () $ void $ do 
+    runX11Context ctx () $ void $ do
         barXY <- Gtk.windowGetPosition window
         let barX = fromIntegral $ fst barXY
             barY = fromIntegral $ snd barXY
@@ -477,8 +473,8 @@
                 | (monX < barX) && (barX < monX + monW) &&
                   (monY < barY) && (barY < monY + monH)     = "focused-monitor"
                 | otherwise                                 = "unfocused-monitor"
- 
-        updateWidgetClasses window 
+
+        updateWidgetClasses window
                             [monFocusStatus]
                             ["focused-monitor", "unfocused-monitor"]
 
