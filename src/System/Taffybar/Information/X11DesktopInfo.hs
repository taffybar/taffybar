--- conflicted
+++ resolved
@@ -39,20 +39,12 @@
 
   -- ** Context getters
   , getDisplay
-<<<<<<< HEAD
-  , getPrimaryOutputNumber
-  , getVisibleTags
-  , getFocusedMonitorRect
-  , isWindowUrgent
-  , postX11RequestSyncProp
-=======
   , getAtom
 
   -- ** Basic properties of windows
   , X11Window
   , PropertyFetcher
   , fetch
->>>>>>> 3280e02f
   , readAsInt
   , readAsListOfInt
   , readAsListOfString
@@ -63,6 +55,7 @@
   , isWindowUrgent
   , getPrimaryOutputNumber
   , getVisibleTags
+  , getFocusedMonitorRect
 
   -- ** Operations
   , doLowerWindow
@@ -196,14 +189,10 @@
 getVisibleTags :: X11Property [String]
 getVisibleTags = readAsListOfString Nothing "_XMONAD_VISIBLE_WORKSPACES"
 
-<<<<<<< HEAD
 getFocusedMonitorRect :: X11Property [String]
 getFocusedMonitorRect = readAsListOfString Nothing "_XMONAD_FOCUSED_MONITOR_GEOMETRY"
 
--- | Return the Atom with the given name.
-=======
 -- | Return the 'Atom' with the given name.
->>>>>>> 3280e02f
 getAtom :: String -> X11Property Atom
 getAtom s = do
   d <- asks ctxDisplay
