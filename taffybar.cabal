--- conflicted
+++ resolved
@@ -26,41 +26,8 @@
 
 library
   default-language: Haskell2010
-<<<<<<< HEAD
-  build-depends: base > 3 && < 5,
-                 alsa-mixer >= 0.2.0,
-                 time >= 1.4 && < 1.7,
-                 time-locale-compat >= 0.1 && < 0.2,
-                 old-locale,
-                 containers,
-                 text,
-                 HTTP,
-                 parsec >= 3.1,
-                 mtl >= 2,
-                 cairo,
-                 dbus >= 0.10.7 && < 1.0,
-                 gtk >= 0.12.1 && < 0.15,
-                 dyre >= 0.8.6 && < 0.9,
-                 HStringTemplate >= 0.8 && < 0.9,
-                 gtk-traymanager >= 0.1.2 && < 0.2,
-                 xmonad-contrib,
-                 xmonad,
-                 xdg-basedir >= 0.2 && < 0.3,
-                 filepath,
-                 utf8-string,
-                 process,
-                 stm,
-                 transformers >= 0.3.0.0,
-                 X11 >= 1.5.0.1,
-                 safe >= 0.3 && < 1,
-                 split >= 0.1.4.2,
-                 process >= 1.0.1.1,
-                 enclosed-exceptions >= 1.0.0.1,
-                 multimap >= 1.2.1,
-                 time-units >= 1.0.0,
-                 rate-limit >= 1.1.1
-=======
   build-depends: base > 3 && < 5
+               , alsa-mixer >= 0.2.0
                , ConfigFile
                , HStringTemplate >= 0.8 && < 0.9
                , HTTP
@@ -99,7 +66,6 @@
                , xml-helpers
                , xmonad
                , xmonad-contrib
->>>>>>> ecf5dd75
 
   if flag(network-uri)
     build-depends: network-uri >= 2.6 && < 3, network >= 2.6 && < 3
