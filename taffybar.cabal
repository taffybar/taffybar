--- conflicted
+++ resolved
@@ -37,15 +37,9 @@
                  mtl >= 2,
                  cairo,
                  dbus >= 0.10.1 && < 1.0,
-<<<<<<< HEAD
                  gtk3,
-                 dyre >= 0.8.6,
-                 HStringTemplate,
-=======
-                 gtk >= 0.12.1 && < 0.14,
                  dyre >= 0.8.6 && < 0.9,
                  HStringTemplate >= 0.8 && < 0.9,
->>>>>>> 97b4d2f6
                  gtk-traymanager >= 0.1.2 && < 0.2,
                  xmonad-contrib,
                  xmonad,
